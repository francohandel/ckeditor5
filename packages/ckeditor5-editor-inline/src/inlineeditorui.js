--- conflicted
+++ resolved
@@ -75,11 +75,15 @@
 
 		// The editable UI element in DOM is available for sure only after the editor UI view has been rendered.
 		// But it can be available earlier if a DOM element has been passed to InlineEditor.create().
-		const editableElement = editable.editableElement;
+		const editableElement = editable.element;
+
+		// The editable UI and editing root should share the same name. Then name is used
+		// to recognize the particular editable, for instance in ARIA attributes.
+		editable.name = editingRoot.rootName;
 
 		// Register the editable UI view in the editor. A single editor instance can aggregate multiple
 		// editable areas (roots) but the inline editor has only one.
-		this._editableElements.push( editable );
+		this._editableElements.set( editable.name, editableElement );
 
 		// Let the global focus tracker know that the editable UI element is focusable and
 		// belongs to the editor. From now on, the focus tracker will sustain the editor focus
@@ -94,10 +98,6 @@
 		// Doing otherwise will result in editable focus styles disappearing, once e.g. the
 		// toolbar gets focused.
 		editable.bind( 'isFocused' ).to( this.focusTracker );
-
-		// The editable UI and editing root should share the same name. Then name is used
-		// to recognize the particular editable, for instance in ARIA attributes.
-		editable.name = editingRoot.rootName;
 
 		// Bind the editable UI element to the editing view, making it an end– and entry–point
 		// of the editor's engine. This is where the engine meets the UI.
@@ -120,18 +120,19 @@
 		} );
 
 		this._initToolbar();
-		this.ready();
+		this.fire( 'ready' );
 	}
 
 	/**
 	 * @inheritDoc
 	 */
 	destroy() {
-		const view = this.view;
+		const view = this._view;
 		const editingView = this.editor.editing.view;
 
 		view.editable.disableEditingRootListeners();
 		editingView.detachDomRoot( view.editable.name );
+		view.destroy();
 
 		super.destroy();
 	}
@@ -144,7 +145,7 @@
 	_initToolbar() {
 		const editor = this.editor;
 		const view = this.view;
-		const editableElement = view.editable.editableElement;
+		const editableElement = view.editable.element;
 		const editingView = editor.editing.view;
 		const toolbar = view.toolbar;
 
@@ -161,35 +162,13 @@
 			// showing up when there's no focus in the UI.
 			if ( view.panel.isVisible ) {
 				view.panel.pin( {
-<<<<<<< HEAD
 					target: editableElement,
-=======
-					target: view.editable.element,
->>>>>>> 21727822
 					positions: view.panelPositions
 				} );
 			}
 		} );
 
-<<<<<<< HEAD
 		toolbar.fillFromConfig( this._toolbarConfig.items, this.componentFactory );
-=======
-		// Setup the editable.
-		const editingRoot = editor.editing.view.document.getRoot();
-		view.editable.bind( 'isReadOnly' ).to( editingRoot );
-
-		// Bind to focusTracker instead of editor.editing.view because otherwise
-		// focused editable styles disappear when view#toolbar is focused.
-		view.editable.bind( 'isFocused' ).to( this.focusTracker );
-		editor.editing.view.attachDomRoot( view.editable.element );
-		view.editable.name = editingRoot.rootName;
-
-		this._editableElements.set( view.editable.name, view.editable.element );
-
-		this.focusTracker.add( view.editable.element );
-
-		view.toolbar.fillFromConfig( this._toolbarConfig.items, this.componentFactory );
->>>>>>> 21727822
 
 		enableToolbarKeyboardFocus( {
 			origin: editingView,
@@ -197,19 +176,5 @@
 			originKeystrokeHandler: editor.keystrokes,
 			toolbar
 		} );
-<<<<<<< HEAD
-=======
-
-		this.fire( 'ready' );
-	}
-
-	/**
-	 * @inheritDoc
-	 */
-	destroy() {
-		this._view.destroy();
-
-		super.destroy();
->>>>>>> 21727822
 	}
 }