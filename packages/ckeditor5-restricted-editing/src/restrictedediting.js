--- conflicted
+++ resolved
@@ -9,12 +9,9 @@
 
 import Plugin from '@ckeditor/ckeditor5-core/src/plugin';
 import RestrictedEditingEditing from './restrictededitingediting';
-<<<<<<< HEAD
-=======
 import RestrictedEditingUI from './restrictededitingui';
 
 import '../theme/restrictedediting.css';
->>>>>>> ad9c551d
 
 /**
  * @extends module:core/plugin~Plugin
@@ -28,10 +25,6 @@
 	}
 
 	static get requires() {
-<<<<<<< HEAD
-		return [ RestrictedEditingEditing ];
-=======
 		return [ RestrictedEditingEditing, RestrictedEditingUI ];
->>>>>>> ad9c551d
 	}
 }