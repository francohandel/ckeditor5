--- conflicted
+++ resolved
@@ -1,9 +1,6 @@
 {
 	"Bold": "Toolbar button tooltip for the Bold feature.",
 	"Italic": "Toolbar button tooltip for the Italic feature.",
-<<<<<<< HEAD
+	"Underline": "Toolbar button tooltip for the Underline feature.",
 	"Code": "Toolbar button tooltip for the Code feature."
-=======
-	"Underline": "Toolbar button tooltip for the Underline feature."
->>>>>>> ed6e5508
 }