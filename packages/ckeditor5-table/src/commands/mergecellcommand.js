--- conflicted
+++ resolved
@@ -1,5 +1,3 @@
-<<<<<<< HEAD
-=======
 /**
  * @license Copyright (c) 2003-2020, CKSource - Frederico Knabben. All rights reserved.
  * For licensing, see LICENSE.md or https://ckeditor.com/legal/ckeditor-oss-license
@@ -288,5 +286,4 @@
 // @returns {Boolean}
 function isEmpty( tableCell ) {
 	return tableCell.childCount == 1 && tableCell.getChild( 0 ).is( 'paragraph' ) && tableCell.getChild( 0 ).isEmpty;
-}
->>>>>>> 7a5188b0
+}