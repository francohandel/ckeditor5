/**
 * @license Copyright (c) 2003-2020, CKSource - Frederico Knabben. All rights reserved.
 * For licensing, see LICENSE.md or https://ckeditor.com/legal/ckeditor-oss-license
 */

/**
 * @module table/commands/mergecellscommand
 */

import Command from '@ckeditor/ckeditor5-core/src/command';
<<<<<<< HEAD
import TableWalker from '../tablewalker';
import { updateNumericAttribute } from './utils';
=======
import { findAncestor, updateNumericAttribute } from './utils';
>>>>>>> 056e06e1
import TableUtils from '../tableutils';
import { isSelectionRectangular, getSelectedTableCells } from '../utils';

/**
 * The merge cells command.
 *
 * The command is registered by {@link module:table/tableediting~TableEditing} as the `'mergeTableCells'` editor command.
 *
 * For example, to merge selected table cells:
 *
 *		editor.execute( 'mergeTableCells' );
 *
 * @extends module:core/command~Command
 */
export default class MergeCellsCommand extends Command {
	/**
	 * @inheritDoc
	 */
	refresh() {
		const selectedTableCells = getSelectedTableCells( this.editor.model.document.selection );
		this.isEnabled = isSelectionRectangular( selectedTableCells, this.editor.plugins.get( TableUtils ) );
	}

	/**
	 * Executes the command.
	 *
	 * @fires execute
	 */
	execute() {
		const model = this.editor.model;
		const tableUtils = this.editor.plugins.get( TableUtils );

		model.change( writer => {
			const selectedTableCells = getSelectedTableCells( model.document.selection );

			// All cells will be merged into the first one.
			const firstTableCell = selectedTableCells.shift();

			// Set the selection in cell that other cells are being merged to prevent model-selection-range-intersects error in undo.
			// See https://github.com/ckeditor/ckeditor5/issues/6634.
			// May be fixed by: https://github.com/ckeditor/ckeditor5/issues/6639.
			writer.setSelection( firstTableCell, 0 );

			// Update target cell dimensions.
			const { mergeWidth, mergeHeight } = getMergeDimensions( firstTableCell, selectedTableCells, tableUtils );
			updateNumericAttribute( 'colspan', mergeWidth, firstTableCell, writer );
			updateNumericAttribute( 'rowspan', mergeHeight, firstTableCell, writer );

			const emptyRowsIndexes = [];

			for ( const tableCell of selectedTableCells ) {
				const tableRow = tableCell.parent;

				mergeTableCells( tableCell, firstTableCell, writer );

				if ( !tableRow.childCount ) {
					emptyRowsIndexes.push( tableRow.index );
				}
			}

			if ( emptyRowsIndexes.length ) {
				const table = findAncestor( 'table', firstTableCell );

				emptyRowsIndexes.reverse().forEach( row => tableUtils.removeRows( table, { at: row, batch: writer.batch } ) );
			}

			writer.setSelection( firstTableCell, 'in' );
		} );
	}
}

// Merges two table cells. It will ensure that after merging cells with empty paragraphs the resulting table cell will only have one
// paragraph. If one of the merged table cells is empty, the merged table cell will have contents of the non-empty table cell.
// If both are empty, the merged table cell will have only one empty paragraph.
//
// @param {module:engine/model/element~Element} cellBeingMerged
// @param {module:engine/model/element~Element} targetCell
// @param {module:engine/model/writer~Writer} writer
function mergeTableCells( cellBeingMerged, targetCell, writer ) {
	if ( !isEmpty( cellBeingMerged ) ) {
		if ( isEmpty( targetCell ) ) {
			writer.remove( writer.createRangeIn( targetCell ) );
		}

		writer.move( writer.createRangeIn( cellBeingMerged ), writer.createPositionAt( targetCell, 'end' ) );
	}

	// Remove merged table cell.
	writer.remove( cellBeingMerged );
}

// Checks if the passed table cell contains an empty paragraph.
//
// @param {module:engine/model/element~Element} tableCell
// @returns {Boolean}
function isEmpty( tableCell ) {
	return tableCell.childCount == 1 && tableCell.getChild( 0 ).is( 'paragraph' ) && tableCell.getChild( 0 ).isEmpty;
}

function getMergeDimensions( firstTableCell, selectedTableCells, tableUtils ) {
	let maxWidthOffset = 0;
	let maxHeightOffset = 0;

	for ( const tableCell of selectedTableCells ) {
		const { row, column } = tableUtils.getCellLocation( tableCell );

		maxWidthOffset = getMaxOffset( tableCell, column, maxWidthOffset, 'colspan' );
		maxHeightOffset = getMaxOffset( tableCell, row, maxHeightOffset, 'rowspan' );
	}

	// Update table cell span attribute and merge set selection on a merged contents.
	const { row: firstCellRow, column: firstCellColumn } = tableUtils.getCellLocation( firstTableCell );

	const mergeWidth = maxWidthOffset - firstCellColumn;
	const mergeHeight = maxHeightOffset - firstCellRow;

	return { mergeWidth, mergeHeight };
}

function getMaxOffset( tableCell, start, currentMaxOffset, which ) {
	const dimensionValue = parseInt( tableCell.getAttribute( which ) || 1 );

	return Math.max( currentMaxOffset, start + dimensionValue );
}<|MERGE_RESOLUTION|>--- conflicted
+++ resolved
@@ -8,13 +8,8 @@
  */
 
 import Command from '@ckeditor/ckeditor5-core/src/command';
-<<<<<<< HEAD
-import TableWalker from '../tablewalker';
-import { updateNumericAttribute } from './utils';
-=======
+import TableUtils from '../tableutils';
 import { findAncestor, updateNumericAttribute } from './utils';
->>>>>>> 056e06e1
-import TableUtils from '../tableutils';
 import { isSelectionRectangular, getSelectedTableCells } from '../utils';
 
 /**
