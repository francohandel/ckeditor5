{
  "name": "@ckeditor/ckeditor5-table",
  "version": "11.0.0",
  "description": "Table feature for CKEditor 5.",
  "keywords": [
    "ckeditor",
    "ckeditor5",
    "ckeditor 5",
    "ckeditor5-feature",
    "ckeditor5-plugin"
  ],
  "dependencies": {
    "@ckeditor/ckeditor5-core": "^11.0.1",
    "@ckeditor/ckeditor5-engine": "^11.0.0",
    "@ckeditor/ckeditor5-ui": "^11.1.0",
    "@ckeditor/ckeditor5-widget": "^10.3.0"
  },
  "devDependencies": {
<<<<<<< HEAD
    "@ckeditor/ckeditor5-alignment": "^10.0.2",
    "@ckeditor/ckeditor5-block-quote": "^10.0.2",
    "@ckeditor/ckeditor5-clipboard": "^10.0.2",
    "@ckeditor/ckeditor5-editor-classic": "^11.0.0",
    "@ckeditor/ckeditor5-image": "^10.2.0",
    "@ckeditor/ckeditor5-list": "^11.0.1",
    "@ckeditor/ckeditor5-media-embed": "^0.0.1",
    "@ckeditor/ckeditor5-paragraph": "^10.0.2",
    "@ckeditor/ckeditor5-typing": "^11.0.0",
    "@ckeditor/ckeditor5-undo": "^10.0.2",
    "@ckeditor/ckeditor5-utils": "^10.2.0",
=======
    "@ckeditor/ckeditor5-alignment": "^10.0.3",
    "@ckeditor/ckeditor5-block-quote": "^10.1.0",
    "@ckeditor/ckeditor5-clipboard": "^10.0.3",
    "@ckeditor/ckeditor5-editor-classic": "^11.0.1",
    "@ckeditor/ckeditor5-image": "^11.0.0",
    "@ckeditor/ckeditor5-list": "^11.0.2",
    "@ckeditor/ckeditor5-media-embed": "^10.0.0",
    "@ckeditor/ckeditor5-paragraph": "^10.0.3",
    "@ckeditor/ckeditor5-undo": "^10.0.3",
    "@ckeditor/ckeditor5-utils": "^11.0.0",
>>>>>>> ff5c048f
    "eslint": "^5.5.0",
    "eslint-config-ckeditor5": "^1.0.7",
    "husky": "^0.14.3",
    "lint-staged": "^7.0.0"
  },
  "engines": {
    "node": ">=6.9.0",
    "npm": ">=3.0.0"
  },
  "author": "CKSource (http://cksource.com/)",
  "license": "GPL-2.0-or-later",
  "homepage": "https://ckeditor.com",
  "bugs": "https://github.com/ckeditor/ckeditor5-table/issues",
  "repository": {
    "type": "git",
    "url": "https://github.com/ckeditor/ckeditor5-table.git"
  },
  "files": [
    "lang",
    "src",
    "theme"
  ],
  "scripts": {
    "lint": "eslint --quiet '**/*.js'",
    "precommit": "lint-staged"
  },
  "lint-staged": {
    "**/*.js": [
      "eslint --quiet"
    ]
  },
  "eslintIgnore": [
    "src/lib/**",
    "packages/**"
  ]
}<|MERGE_RESOLUTION|>--- conflicted
+++ resolved
@@ -16,19 +16,6 @@
     "@ckeditor/ckeditor5-widget": "^10.3.0"
   },
   "devDependencies": {
-<<<<<<< HEAD
-    "@ckeditor/ckeditor5-alignment": "^10.0.2",
-    "@ckeditor/ckeditor5-block-quote": "^10.0.2",
-    "@ckeditor/ckeditor5-clipboard": "^10.0.2",
-    "@ckeditor/ckeditor5-editor-classic": "^11.0.0",
-    "@ckeditor/ckeditor5-image": "^10.2.0",
-    "@ckeditor/ckeditor5-list": "^11.0.1",
-    "@ckeditor/ckeditor5-media-embed": "^0.0.1",
-    "@ckeditor/ckeditor5-paragraph": "^10.0.2",
-    "@ckeditor/ckeditor5-typing": "^11.0.0",
-    "@ckeditor/ckeditor5-undo": "^10.0.2",
-    "@ckeditor/ckeditor5-utils": "^10.2.0",
-=======
     "@ckeditor/ckeditor5-alignment": "^10.0.3",
     "@ckeditor/ckeditor5-block-quote": "^10.1.0",
     "@ckeditor/ckeditor5-clipboard": "^10.0.3",
@@ -37,9 +24,9 @@
     "@ckeditor/ckeditor5-list": "^11.0.2",
     "@ckeditor/ckeditor5-media-embed": "^10.0.0",
     "@ckeditor/ckeditor5-paragraph": "^10.0.3",
+    "@ckeditor/ckeditor5-typing": "^11.0.1",
     "@ckeditor/ckeditor5-undo": "^10.0.3",
     "@ckeditor/ckeditor5-utils": "^11.0.0",
->>>>>>> ff5c048f
     "eslint": "^5.5.0",
     "eslint-config-ckeditor5": "^1.0.7",
     "husky": "^0.14.3",
