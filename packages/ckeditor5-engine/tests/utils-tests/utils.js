/**
 * @license Copyright (c) 2003-2016, CKSource - Frederico Knabben. All rights reserved.
 * For licensing, see LICENSE.md.
 */

'use strict';

import testUtils from '/tests/_utils/utils.js';
import moduleTestUtils from '/tests/_utils/module.js';
import coreTestUtils from '/tests/core/_utils/utils.js';
import Creator from '/ckeditor5/core/creator.js';

let createFn3 = () => {};
let destroyFn3 = () => {};

testUtils.createSinonSandbox();

coreTestUtils.defineEditorCreatorMock( 'test1' );
coreTestUtils.defineEditorCreatorMock( 'test2', {
	foo: 1,
	bar: 2
} );
coreTestUtils.defineEditorCreatorMock( 'test3', {
	create: createFn3,
	destroy: destroyFn3
} );

const modules = moduleTestUtils.require( {
	testCreator1: 'creator-test1/creator-test1',
	testCreator2: 'creator-test2/creator-test2',
	testCreator3: 'creator-test3/creator-test3'
} );

///////////////////

let TestCreator1, TestCreator2, TestCreator3;

before( () => {
	TestCreator1 = modules.testCreator1;
	TestCreator2 = modules.testCreator2;
	TestCreator3 = modules.testCreator3;
} );

describe( 'coreTestUtils.defineEditorCreatorMock()', () => {
	it( 'should register all creators', () => {
		expect( TestCreator1.prototype ).to.be.instanceof( Creator );
		expect( TestCreator2.prototype ).to.be.instanceof( Creator );
		expect( TestCreator3.prototype ).to.be.instanceof( Creator );
	} );

	it( 'should copy properties from the second argument', () => {
		expect( TestCreator2.prototype ).to.have.property( 'foo', 1 );
		expect( TestCreator2.prototype ).to.have.property( 'bar', 2 );

		expect( TestCreator3.prototype ).to.have.property( 'create', createFn3 );
		expect( TestCreator3.prototype ).to.have.property( 'destroy', destroyFn3 );
	} );
<<<<<<< HEAD
} );

describe( 'coreTestUtils.createObserver()', () => {
	let observable, observable2, observer;

	beforeEach( () => {
		observer = coreTestUtils.createObserver();
		observable = new Model( { foo: 0, bar: 0 } );
		observable2 = new Model( { foo: 0, bar: 0 } );
	} );

	it( 'should create an observer', () => {
		function Emitter() {}
		Emitter.prototype = EmitterMixin;

		expect( observer  ).to.be.instanceof( Emitter );
		expect( observer.observe ).is.a( 'function' );
		expect( observer.stopListening ).is.a( 'function' );
	} );

	describe( 'Observer', () => {
		/* global console:false  */

		it( 'logs changes in the observable', () => {
			const spy = testUtils.sinon.stub( console, 'log' );

			observer.observe( 'Some observable', observable );
			observer.observe( 'Some observable 2', observable2 );

			observable.foo = 1;
			expect( spy.callCount ).to.equal( 1 );

			observable.foo = 2;
			observable2.bar = 3;
			expect( spy.callCount ).to.equal( 3 );
		} );

		it( 'stops listening when asked to do so', () => {
			const spy = testUtils.sinon.stub( console, 'log' );

			observer.observe( 'Some observable', observable );

			observable.foo = 1;
			expect( spy.callCount ).to.equal( 1 );

			observer.stopListening();

			observable.foo = 2;
			expect( spy.callCount ).to.equal( 1 );
		} );
	} );
=======
>>>>>>> 2077b200
} );<|MERGE_RESOLUTION|>--- conflicted
+++ resolved
@@ -55,58 +55,4 @@
 		expect( TestCreator3.prototype ).to.have.property( 'create', createFn3 );
 		expect( TestCreator3.prototype ).to.have.property( 'destroy', destroyFn3 );
 	} );
-<<<<<<< HEAD
-} );
-
-describe( 'coreTestUtils.createObserver()', () => {
-	let observable, observable2, observer;
-
-	beforeEach( () => {
-		observer = coreTestUtils.createObserver();
-		observable = new Model( { foo: 0, bar: 0 } );
-		observable2 = new Model( { foo: 0, bar: 0 } );
-	} );
-
-	it( 'should create an observer', () => {
-		function Emitter() {}
-		Emitter.prototype = EmitterMixin;
-
-		expect( observer  ).to.be.instanceof( Emitter );
-		expect( observer.observe ).is.a( 'function' );
-		expect( observer.stopListening ).is.a( 'function' );
-	} );
-
-	describe( 'Observer', () => {
-		/* global console:false  */
-
-		it( 'logs changes in the observable', () => {
-			const spy = testUtils.sinon.stub( console, 'log' );
-
-			observer.observe( 'Some observable', observable );
-			observer.observe( 'Some observable 2', observable2 );
-
-			observable.foo = 1;
-			expect( spy.callCount ).to.equal( 1 );
-
-			observable.foo = 2;
-			observable2.bar = 3;
-			expect( spy.callCount ).to.equal( 3 );
-		} );
-
-		it( 'stops listening when asked to do so', () => {
-			const spy = testUtils.sinon.stub( console, 'log' );
-
-			observer.observe( 'Some observable', observable );
-
-			observable.foo = 1;
-			expect( spy.callCount ).to.equal( 1 );
-
-			observer.stopListening();
-
-			observable.foo = 2;
-			expect( spy.callCount ).to.equal( 1 );
-		} );
-	} );
-=======
->>>>>>> 2077b200
 } );