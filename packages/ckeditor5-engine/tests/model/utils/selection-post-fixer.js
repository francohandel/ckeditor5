--- conflicted
+++ resolved
@@ -176,15 +176,9 @@
 			it( 'should fix #4', () => {
 				// <paragraph>foo</paragraph><table><tableRow><tableCell>a[aa</tableCell><tableCell>b]bb</tableCell>
 				model.change( writer => {
-<<<<<<< HEAD
-					writer.setSelection( ModelRange.createFromParentsAndOffsets(
-						modelRoot.getNodeByPath( [ 1, 0, 0, 0 ] ), 1,
-						modelRoot.getNodeByPath( [ 1, 0, 1, 0 ] ), 2
-=======
-					writer.setSelection( writer.createRange(
-						writer.createPositionAt( modelRoot.getChild( 1 ).getChild( 0 ).getChild( 0 ), 1 ),
-						writer.createPositionAt( modelRoot.getChild( 1 ).getChild( 0 ).getChild( 1 ), 2 )
->>>>>>> dc03131b
+					writer.setSelection( writer.createRange(
+						writer.createPositionAt( modelRoot.getNodeByPath( [ 1, 0, 0, 0 ] ), 1 ),
+						writer.createPositionAt( modelRoot.getNodeByPath( [ 1, 0, 1, 0 ] ), 2 )
 					) );
 				} );
 
@@ -841,8 +835,6 @@
 					'</table>' +
 					'<paragraph>bar</paragraph>'
 				);
-<<<<<<< HEAD
-=======
 			} );
 
 			it( 'should fix #1', () => {
@@ -852,7 +844,6 @@
 						writer.createRange( writer.createPositionAt( modelRoot.getChild( 1 ), 0 ) )
 					);
 				} );
->>>>>>> dc03131b
 
 				expect( getModelData( model ) ).to.equal(
 					'<paragraph>foo[]</paragraph>' +
@@ -866,44 +857,14 @@
 			} );
 
 			it( 'should fix #2 - selection in limit element & before limit+object element', () => {
-				setModelData( model,
-					'<paragraph>foo</paragraph>' +
-					'<table>' +
-						'<tableRow>' +
-							'[]<tableCell><paragraph>aaa</paragraph></tableCell>' +
-						'</tableRow>' +
-					'</table>' +
-					'<paragraph>bar</paragraph>'
-				);
-
-<<<<<<< HEAD
-				expect( getModelData( model ) ).to.equal(
-					'<paragraph>foo</paragraph>' +
-					'<table>' +
-						'<tableRow>' +
-							'<tableCell><paragraph>[]aaa</paragraph></tableCell>' +
-						'</tableRow>' +
-					'</table>' +
-					'<paragraph>bar</paragraph>'
-				);
-			} );
-
-			it( 'should fix #3 - selection in limit&object element & before object element', () => {
-				setModelData( model,
-					'<paragraph>foo</paragraph>' +
-					'<table>' +
-						'<tableRow>' +
-							'<tableCell>[]<paragraph>aaa</paragraph></tableCell>' +
-						'</tableRow>' +
-					'</table>' +
-					'<paragraph>bar</paragraph>'
-				);
-=======
+				// <table><tableRow>[]<tableCell>...
+				model.change( writer => {
+					const row = modelRoot.getChild( 1 ).getChild( 0 );
+
 					writer.setSelection(
 						writer.createRange( writer.createPositionAt( row, 0 ) )
 					);
 				} );
->>>>>>> dc03131b
 
 				expect( getModelData( model ) ).to.equal(
 					'<paragraph>foo</paragraph>' +
@@ -916,29 +877,38 @@
 				);
 			} );
 
-<<<<<<< HEAD
+			it( 'should fix #3 - selection in limit&object element & before object element', () => {
+				setModelData( model,
+					'<paragraph>foo</paragraph>' +
+					'<table>' +
+					'<tableRow>' +
+					'<tableCell>[]<paragraph>aaa</paragraph></tableCell>' +
+					'</tableRow>' +
+					'</table>' +
+					'<paragraph>bar</paragraph>'
+				);
+
+				expect( getModelData( model ) ).to.equal(
+					'<paragraph>foo</paragraph>' +
+					'<table>' +
+					'<tableRow>' +
+					'<tableCell><paragraph>[]aaa</paragraph></tableCell>' +
+					'</tableRow>' +
+					'</table>' +
+					'<paragraph>bar</paragraph>'
+				);
+			} );
+
 			it( 'should not fix multiple ranges #1', () => {
 				setModelData( model,
 					'[]<paragraph>foo</paragraph>[]' +
 					'<table>' +
-						'<tableRow>' +
-							'<tableCell><paragraph>aaa</paragraph></tableCell>' +
-						'</tableRow>' +
-					'</table>' +
-					'<paragraph>bar</paragraph>'
-				);
-=======
-			it( 'should fix multiple ranges #1', () => {
-				// []<paragraph>foo</paragraph>[]<table>...
-				model.change( writer => {
-					writer.setSelection(
-						[
-							writer.createRange( writer.createPositionAt( modelRoot, 0 ) ),
-							writer.createRange( writer.createPositionAt( modelRoot, 1 ) )
-						]
-					);
-				} );
->>>>>>> dc03131b
+					'<tableRow>' +
+					'<tableCell><paragraph>aaa</paragraph></tableCell>' +
+					'</tableRow>' +
+					'</table>' +
+					'<paragraph>bar</paragraph>'
+				);
 
 				expect( getModelData( model ) ).to.equal(
 					'<paragraph>[]foo[]</paragraph>' +
