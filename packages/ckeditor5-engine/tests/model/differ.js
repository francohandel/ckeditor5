--- conflicted
+++ resolved
@@ -1242,18 +1242,12 @@
 			} );
 		} );
 
-<<<<<<< HEAD
+		// In this scenario we create a new element, then remove something from before it to mess up with offsets,
+		// finally we insert some content into a new element. Since we are inserting into a new element, the
+		// inserted children should not be shown on changes list.
 		it( 'proper filtering of changes in inserted elements', () => {
 			root._removeChildren( 0, root.childCount );
 			root._appendChildren( new Element( 'image' ) );
-=======
-		// In this scenario we create a new element, then remove something from before it to mess up with offsets,
-		// finally we insert some content into a new element. Since we are inserting into a new element, the
-		// inserted children should not be shown on changes list.
-		it( 'proper filtering of changes in inserted elements #1', () => {
-			root.removeChildren( 0, root.childCount );
-			root.appendChildren( new Element( 'image' ) );
->>>>>>> ac4c5811
 
 			const blockQuote = new Element( 'blockQuote', null, new Element( 'paragraph' ) );
 
@@ -1276,8 +1270,8 @@
 		// the new element. This way we mess up with offsets and insert content into a new element in one operation.
 		// Since we are inserting into a new element, the insertion of moved element should not be shown on changes list.
 		it( 'proper filtering of changes in inserted elements #2', () => {
-			root.removeChildren( 0, root.childCount );
-			root.appendChildren( new Element( 'image' ) );
+			root._removeChildren( 0, root.childCount );
+			root._appendChildren( new Element( 'image' ) );
 
 			model.change( () => {
 				// Insert `div` after `image`.
