/**
 * @license Copyright (c) 2003-2015, CKSource - Frederico Knabben. All rights reserved.
 * For licensing, see LICENSE.md.
 */

/* globals document, Range */
/* bender-tags: view, browser-only */

import ViewRange from '/ckeditor5/engine/view/range.js';
import ViewDocument from '/ckeditor5/engine/view/document.js';
import { INLINE_FILLER_LENGTH, isInlineFiller, startsWithFiller } from '/ckeditor5/engine/view/filler.js';

import { keyCodes } from '/ckeditor5/utils/keyboard.js';
import createElement from '/ckeditor5/utils/dom/createelement.js';

import { parse, setData } from '/ckeditor5/engine/dev-utils/view.js';

describe( 'Document', () => {
	let viewDocument, domRoot;
<<<<<<< HEAD

	before( () => {
		domRoot = createElement( document, 'div', {
			id: 'editor',
			contenteditable: 'true'
		} );
		document.body.appendChild( domRoot );

=======

	beforeEach( () => {
		domRoot = createElement( document, 'div', {
			contenteditable: 'true'
		} );
		document.body.appendChild( domRoot );

>>>>>>> 6f3b2d7b
		viewDocument = new ViewDocument();
		viewDocument.createRoot( domRoot );

		document.getSelection().removeAllRanges();

		viewDocument.isFocused = true;
	} );

<<<<<<< HEAD
	after( () => {
=======
	afterEach( () => {
		// There's no destroy() method yet, so let's at least kill the observers.
		viewDocument.disableObservers();

>>>>>>> 6f3b2d7b
		domRoot.parentElement.removeChild( domRoot );
	} );

	describe( 'jump over inline filler hack', () => {
		it( 'should jump over inline filler when left arrow is pressed after inline filler', () => {
			setData( viewDocument, '<container:p>foo<attribute:b>[]</attribute:b>bar</container:p>' );
			viewDocument.render();

			viewDocument.fire( 'keydown', { keyCode: keyCodes.arrowleft, domTarget: viewDocument.domRoots.get( 'main' ) } );

			const domSelection = document.getSelection();

			expect( domSelection.anchorNode.data ).to.equal( 'foo' );
			expect( domSelection.anchorOffset ).to.equal( 3 );
			expect( domSelection.isCollapsed ).to.be.true;
		} );

		it( 'should do nothing when another key is pressed', () => {
			setData( viewDocument, '<container:p>foo<attribute:b>[]</attribute:b>bar</container:p>' );
			viewDocument.render();

			viewDocument.fire( 'keydown', { keyCode: keyCodes.arrowright, domTarget: viewDocument.domRoots.get( 'main' ) } );

			const domSelection = document.getSelection();

			expect( isInlineFiller( domSelection.anchorNode ) ).to.be.true;
			expect( domSelection.anchorOffset ).to.equal( INLINE_FILLER_LENGTH );
			expect( domSelection.isCollapsed ).to.be.true;
		} );

		it( 'should do nothing if range is not collapsed', () => {
			setData( viewDocument, '<container:p>foo<attribute:b>{x}</attribute:b>bar</container:p>' );
			viewDocument.render();

			viewDocument.fire( 'keydown', { keyCode: keyCodes.arrowleft, domTarget: viewDocument.domRoots.get( 'main' ) } );

			const domSelection = document.getSelection();

			expect( domSelection.anchorNode.data ).to.equal( 'x' );
			expect( domSelection.anchorOffset ).to.equal( 0 );
			expect( domSelection.focusNode.data ).to.equal( 'x' );
			expect( domSelection.focusOffset ).to.equal( 1 );
		} );

		// See #664
		// it( 'should do nothing if node does not start with the filler', () => {
		// 	setData( viewDocument, '<container:p>foo<attribute:b>{}x</attribute:b>bar</container:p>' );
		// 	viewDocument.render();

		// 	viewDocument.fire( 'keydown', { keyCode: keyCodes.arrowleft, domTarget: viewDocument.domRoots.get( 'main' ) } );

		// 	const domSelection = document.getSelection();

		// 	expect( domSelection.anchorNode.data ).to.equal( 'x' );
		// 	expect( domSelection.anchorOffset ).to.equal( INLINE_FILLER_LENGTH );
		// 	expect( domSelection.isCollapsed ).to.be.true;
		// } );

		it( 'should do nothing if caret is not directly before the filler', () => {
			setData( viewDocument, '<container:p>foo<attribute:b>[]</attribute:b>bar</container:p>' );
			viewDocument.render();

			// Insert a letter to the <b>: '<container:p>foo<attribute:b>x{}</attribute:b>bar</container:p>'
			// Do this both in the view and in the DOM to simulate typing and to avoid rendering (which would remove the filler).
			const viewB = viewDocument.selection.getFirstPosition().parent;
			const viewTextX = parse( 'x' );
			viewB.appendChildren( viewTextX );
			viewDocument.selection.removeAllRanges();
			viewDocument.selection.addRange( ViewRange.createFromParentsAndOffsets( viewTextX, 1, viewTextX, 1 ) );

			const domB = viewDocument.getDomRoot( 'main' ).querySelector( 'b' );
			const domSelection = document.getSelection();
			domB.childNodes[ 0 ].data += 'x';

			const domRange = new Range();
			domSelection.removeAllRanges();
			domRange.setStart( domB.childNodes[ 0 ], INLINE_FILLER_LENGTH + 1 );
			domRange.collapse( true );
			domSelection.addRange( domRange );

			viewDocument.render();

			viewDocument.fire( 'keydown', { keyCode: keyCodes.arrowleft, domTarget: viewDocument.domRoots.get( 'main' ) } );

			expect( startsWithFiller( domSelection.anchorNode ) ).to.be.true;
			expect( domSelection.anchorOffset ).to.equal( INLINE_FILLER_LENGTH + 1 );
			expect( domSelection.isCollapsed ).to.be.true;
		} );
	} );
} );<|MERGE_RESOLUTION|>--- conflicted
+++ resolved
@@ -17,16 +17,6 @@
 
 describe( 'Document', () => {
 	let viewDocument, domRoot;
-<<<<<<< HEAD
-
-	before( () => {
-		domRoot = createElement( document, 'div', {
-			id: 'editor',
-			contenteditable: 'true'
-		} );
-		document.body.appendChild( domRoot );
-
-=======
 
 	beforeEach( () => {
 		domRoot = createElement( document, 'div', {
@@ -34,7 +24,6 @@
 		} );
 		document.body.appendChild( domRoot );
 
->>>>>>> 6f3b2d7b
 		viewDocument = new ViewDocument();
 		viewDocument.createRoot( domRoot );
 
@@ -43,14 +32,10 @@
 		viewDocument.isFocused = true;
 	} );
 
-<<<<<<< HEAD
-	after( () => {
-=======
 	afterEach( () => {
 		// There's no destroy() method yet, so let's at least kill the observers.
 		viewDocument.disableObservers();
 
->>>>>>> 6f3b2d7b
 		domRoot.parentElement.removeChild( domRoot );
 	} );
 
