--- conflicted
+++ resolved
@@ -14,14 +14,9 @@
 import Element from '../element.js';
 
 /**
-<<<<<<< HEAD
- * To provide specific OT behavior and better collisions solving, change methods ({@link engine.model.Batch#setAttribute}
- * and {@link engine.model.Batch#removeAttribute}) use `AttributeDelta` class which inherits from the `Delta` class and may
-=======
- * To provide specific OT behavior and better collisions solving, methods to change attributes ({@link engine.model.Batch#setAttr}
- * and {@link engine.model.Batch#removeAttr}) use `AttributeDelta` class which inherits from the `Delta` class and may
->>>>>>> b838804a
- * overwrite some methods.
+ * To provide specific OT behavior and better collisions solving, methods to change attributes
+ * ({@link engine.model.Batch#setAttribute} and {@link engine.model.Batch#removeAttribute}) use `AttributeDelta` class
+ * which inherits from the `Delta` class and may overwrite some methods.
  *
  * @memberOf engine.model.delta
  * @extends engine.model.delta.Delta
@@ -92,13 +87,8 @@
 }
 
 /**
-<<<<<<< HEAD
- * To provide specific OT behavior and better collisions solving, change methods ({@link engine.model.Batch#setAttribute}
+ * To provide specific OT behavior and better collisions solving, methods to change attributes ({@link engine.model.Batch#setAttribute}
  * and {@link engine.model.Batch#removeAttribute}) use `RootAttributeDelta` class which inherits from the `Delta` class and may
-=======
- * To provide specific OT behavior and better collisions solving, methods to change attributes ({@link engine.model.Batch#setAttr}
- * and {@link engine.model.Batch#removeAttr}) use `RootAttributeDelta` class which inherits from the `Delta` class and may
->>>>>>> b838804a
  * overwrite some methods.
  *
  * @memberOf engine.model.delta
@@ -118,19 +108,12 @@
  *
  * @chainable
  * @method engine.model.Batch#setAttribute
- * @param {engine.model.Node|engine.model.Range} nodeOrRange Node or range on which the attribute will be set.
+ * @param {engine.model.Item|engine.model.Range} itemOrRange Model item or range on which the attribute will be set.
  * @param {String} key Attribute key.
  * @param {*} value Attribute new value.
-<<<<<<< HEAD
- */
-register( 'setAttribute', function( nodeOrRange, key, value ) {
-	attribute( this, key, value, nodeOrRange );
-=======
- * @param {engine.model.Item|engine.model.Range} itemOrRange Model item or range on which the attribute will be set.
- */
-register( 'setAttr', function( key, value, itemOrRange ) {
+ */
+register( 'setAttribute', function( itemOrRange, key, value ) {
 	attribute( this, key, value, itemOrRange );
->>>>>>> b838804a
 
 	return this;
 } );
@@ -139,21 +122,12 @@
  * Removes an attribute with given key from a {@link engine model.Item model item} or from a {@link engine.model.Range range}.
  *
  * @chainable
-<<<<<<< HEAD
- * @param {engine.model.Node|engine.model.Range} nodeOrRange Node or range on which the attribute will be removed.
+ * @param {engine.model.Item|engine.model.Range} itemOrRange Model item or range from which the attribute will be removed.
  * @method engine.model.Batch#removeAttribute
  * @param {String} key Attribute key.
  */
-register( 'removeAttribute', function( nodeOrRange, key ) {
-	attribute( this, key, null, nodeOrRange );
-=======
- * @method engine.model.Batch#removeAttr
- * @param {String} key Attribute key.
- * @param {engine.model.Item|engine.model.Range} itemOrRange Model item or range from which the attribute will be removed.
- */
-register( 'removeAttr', function( key, itemOrRange ) {
+register( 'removeAttribute', function( itemOrRange, key ) {
 	attribute( this, key, null, itemOrRange );
->>>>>>> b838804a
 
 	return this;
 } );
