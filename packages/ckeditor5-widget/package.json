--- conflicted
+++ resolved
@@ -9,18 +9,11 @@
     "ckeditor5-lib"
   ],
   "dependencies": {
-<<<<<<< HEAD
-    "@ckeditor/ckeditor5-core": "^10.0.0",
-    "@ckeditor/ckeditor5-engine": "^10.0.0",
-    "@ckeditor/ckeditor5-utils": "^10.0.0",
-    "@ckeditor/ckeditor5-theme-lark": "^10.0.0",
-    "@ckeditor/ckeditor5-ui": "^10.0.0"
-=======
     "@ckeditor/ckeditor5-core": "^10.1.0",
     "@ckeditor/ckeditor5-engine": "^10.1.0",
     "@ckeditor/ckeditor5-utils": "^10.1.0",
-    "@ckeditor/ckeditor5-theme-lark": "^10.1.0"
->>>>>>> 4bd2ef71
+	"@ckeditor/ckeditor5-theme-lark": "^10.1.0",
+	"@ckeditor/ckeditor5-ui": "^10.1.0"
   },
   "devDependencies": {
     "@ckeditor/ckeditor5-typing": "^10.0.1",
