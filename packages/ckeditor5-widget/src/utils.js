--- conflicted
+++ resolved
@@ -125,7 +125,6 @@
 	setHighlightHandling(
 		element,
 		writer,
-<<<<<<< HEAD
 		addHighlight,
 		removeHighlight
 	);
@@ -135,7 +134,7 @@
 
 function addHighlight( element, descriptor, writer ) {
 	if ( descriptor.classes ) {
-		writer.addClass( normalizeToArray( descriptor.classes ), element );
+		writer.addClass( toArray( descriptor.classes ), element );
 	}
 
 	if ( descriptor.attributes ) {
@@ -147,7 +146,7 @@
 
 function removeHighlight( element, descriptor, writer ) {
 	if ( descriptor.classes ) {
-		writer.removeClass( normalizeToArray( descriptor.classes ), element );
+		writer.removeClass( toArray( descriptor.classes ), element );
 	}
 
 	if ( descriptor.attributes ) {
@@ -155,18 +154,6 @@
 			writer.removeAttribute( key, element );
 		}
 	}
-=======
-		( element, descriptor, writer ) => writer.addClass( toArray( descriptor.classes ), element ),
-		( element, descriptor, writer ) => writer.removeClass( toArray( descriptor.classes ), element )
-	);
-
-	return element;
->>>>>>> 8c0f0102
-}
-
-// Normalizes CSS class in descriptor that can be provided in form of an array or a string.
-function normalizeToArray( classes ) {
-	return Array.isArray( classes ) ? classes : [ classes ];
 }
 
 /**
