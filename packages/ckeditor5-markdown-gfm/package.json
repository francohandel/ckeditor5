--- conflicted
+++ resolved
@@ -1,6 +1,6 @@
 {
   "name": "@ckeditor/ckeditor5-markdown-gfm",
-  "version": "24.0.0",
+  "version": "23.1.0",
   "description": "GitHub Flavored Markdown data processor for CKEditor 5.",
   "keywords": [
     "ckeditor",
@@ -10,16 +10,6 @@
     "ckeditor5-plugin"
   ],
   "dependencies": {
-<<<<<<< HEAD
-    "@ckeditor/ckeditor5-basic-styles": "^23.1.0",
-    "@ckeditor/ckeditor5-code-block": "^23.1.0",
-    "@ckeditor/ckeditor5-core": "^23.1.0",
-    "@ckeditor/ckeditor5-editor-classic": "^23.1.0",
-    "@ckeditor/ckeditor5-engine": "^23.1.0",
-    "@ckeditor/ckeditor5-list": "^23.1.0",
-    "@ckeditor/ckeditor5-table": "^23.1.0",
-    "ckeditor5": "^23.1.0",
-=======
     "@ckeditor/ckeditor5-basic-styles": "^24.0.0",
     "@ckeditor/ckeditor5-code-block": "^24.0.0",
     "@ckeditor/ckeditor5-core": "^24.0.0",
@@ -27,14 +17,14 @@
     "@ckeditor/ckeditor5-engine": "^24.0.0",
     "@ckeditor/ckeditor5-list": "^24.0.0",
     "@ckeditor/ckeditor5-table": "^24.0.0",
->>>>>>> 641bfe8d
+    "ckeditor5": "^24.0.0",
     "marked": "1.1.1",
     "turndown": "^6.0.0",
     "turndown-plugin-gfm": "^1.0.2"
   },
   "devDependencies": {
     "@ckeditor/ckeditor5-dev-utils": "^23.6.1",
-    "@ckeditor/ckeditor5-theme-lark": "^23.1.0",
+    "@ckeditor/ckeditor5-theme-lark": "^24.0.0",
     "webpack": "^4.43.0",
     "webpack-cli": "^3.3.11"
   },
