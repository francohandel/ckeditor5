/**
 * @license Copyright (c) 2003-2018, CKSource - Frederico Knabben. All rights reserved.
 * For licensing, see LICENSE.md.
 */

/**
 * @module link/linkediting
 */

import Plugin from '@ckeditor/ckeditor5-core/src/plugin';
import {
	downcastAttributeToElement,
	downcastMarkerToHighlight,
	createViewElementFromHighlightDescriptor
} from '@ckeditor/ckeditor5-engine/src/conversion/downcast-converters';
import { upcastElementToAttribute } from '@ckeditor/ckeditor5-engine/src/conversion/upcast-converters';
import LinkCommand from './linkcommand';
import UnlinkCommand from './unlinkcommand';
import { createLinkElement } from './utils';
import bindTwoStepCaretToAttribute from '@ckeditor/ckeditor5-engine/src/utils/bindtwostepcarettoattribute';
import findLinkRange from './findlinkrange';
import '../theme/link.css';
import DocumentSelection from '@ckeditor/ckeditor5-engine/src/model/documentselection';
import ModelSelection from '@ckeditor/ckeditor5-engine/src/model/selection';

/**
 * The link engine feature.
 *
 * It introduces the `linkHref="url"` attribute in the model which renders to the view as a `<a href="url">` element.
 *
 * @extends module:core/plugin~Plugin
 */
export default class LinkEditing extends Plugin {
	/**
	 * @inheritDoc
	 */
	init() {
		const editor = this.editor;

		// Allow link attribute on all inline nodes.
		editor.model.schema.extend( '$text', { allowAttributes: 'linkHref' } );

		editor.conversion.for( 'downcast' )
			.add( downcastAttributeToElement( { model: 'linkHref', view: createLinkElement } ) );

		editor.conversion.for( 'upcast' )
			.add( upcastElementToAttribute( {
				view: {
					name: 'a',
					attributes: {
						href: true
					}
				},
				model: {
					key: 'linkHref',
					value: viewElement => viewElement.getAttribute( 'href' )
				}
			} ) );

		// Create linking commands.
		editor.commands.add( 'link', new LinkCommand( editor ) );
		editor.commands.add( 'unlink', new UnlinkCommand( editor ) );

		// Enable two-step caret movement for `linkHref` attribute.
		bindTwoStepCaretToAttribute( editor.editing.view, editor.model, this, 'linkHref' );

		// Setup highlight over selected link.
		this._setupLinkHighlight();
	}

	/**
	 * Adds highlight over link which has selection inside, together with two-step caret movement indicates whenever
	 * user is typing inside the link.
	 *
	 * @private
	 */
	_setupLinkHighlight() {
		const editor = this.editor;
		const model = this.editor.model;
		const doc = model.document;
		const highlightDescriptor = {
			id: 'linkBoundaries',
<<<<<<< HEAD
			classes: 'ck-link_selected',
=======
			class: [
				'ck',
				'ck-link_selected'
			],
>>>>>>> b2b0076e
			priority: 1
		};

		// Convert linkBoundaries marker to view highlight.
		editor.conversion.for( 'editingDowncast' )
			.add( downcastMarkerToHighlight( {
				model: 'linkBoundaries',
				view: highlightDescriptor
			} ) );

		// Create marker over whole link when selection has "linkHref" attribute.
		doc.registerPostFixer( writer => {
			const selection = doc.selection;
			const marker = model.markers.get( 'linkBoundaries' );

			// Create marker over link when selection is inside or remove marker otherwise.
			if ( selection.hasAttribute( 'linkHref' ) ) {
				const modelRange = findLinkRange( selection.getFirstPosition(), selection.getAttribute( 'linkHref' ) );

				if ( !marker || !marker.getRange().isEqual( modelRange ) ) {
					writer.setMarker( 'linkBoundaries', modelRange );
					return true;
				}
			} else if ( marker ) {
				writer.removeMarker( 'linkBoundaries' );
				return true;
			}

			return false;
		} );

		// Custom converter for selection's "linkHref" attribute - when collapsed selection has this attribute it is
		// wrapped with <span> similar to that used by highlighting mechanism. This <span> will be merged together with
		// highlight wrapper. This prevents link splitting When selection is at the beginning or at the end of the link.
		// Without this converter:
		//
		//		<a href="url">{}</a><span class="ck-link_selected"><a href="url">foo</a></span>
		//
		// When converter is applied:
		//
		//		<span class="ck-link_selected"><a href="url">{}foo</a></span>
		editor.editing.downcastDispatcher.on( 'attribute:linkHref', ( evt, data, conversionApi ) => {
			const selection = data.item;

			if ( !( selection instanceof DocumentSelection || selection instanceof ModelSelection ) || !selection.isCollapsed ) {
				return;
			}

			const writer = conversionApi.writer;
			const viewSelection = writer.document.selection;
			const wrapper = createViewElementFromHighlightDescriptor( highlightDescriptor );

			conversionApi.writer.wrap( viewSelection.getFirstRange(), wrapper );
		} );
	}
}<|MERGE_RESOLUTION|>--- conflicted
+++ resolved
@@ -80,14 +80,10 @@
 		const doc = model.document;
 		const highlightDescriptor = {
 			id: 'linkBoundaries',
-<<<<<<< HEAD
-			classes: 'ck-link_selected',
-=======
-			class: [
+			classes: [
 				'ck',
 				'ck-link_selected'
 			],
->>>>>>> b2b0076e
 			priority: 1
 		};
 
